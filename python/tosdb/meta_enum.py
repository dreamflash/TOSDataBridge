--- conflicted
+++ resolved
@@ -42,95 +42,7 @@
   class EnumError(Exception):
     def __init__(self,*msgs):
       Exception.__init__(self,*msgs)
-  
-<<<<<<< HEAD
-=======
-        # cls needs a fields attribute that defines '__iter__'
-        if 'fields' not in d:
-            raise MetaEnum.EnumError('class using metaclass Enum must define fields')
-        if not hasattr(d['fields'], '__iter__'):
-            raise MetaEnum.EnumError( str(cls) + '.fields must define __iter__' )   
 
-        def _field_eq(self, other):          
-            try:
-                return self._enum_class == other._enum_class and \
-                       self._val is not None and self._val == other._val                   
-            except:               
-                return False                                 
-   
-        #our field type
-        our_field_dict = {    
-            '__str__': lambda s: str(s._val) if s._val is not None else '',                    
-            '__eq__': _field_eq,  # <-- compare if of same enum and with vals        
-            '_enum_class': None               
-        }
-        our_field_clss = type('EnumField',(), our_field_dict)
-
-        def _field_prop_no_set(self,obj,value):        
-           raise MetaEnum.EnumError("can't set constant enum field")
-
-        # our 'property' descriptor to protect the field
-        our_field_prop_dict = {
-            '__init__': lambda self, obj: setattr(self,'_obj',obj),
-            '__get__':  lambda self, obj, objtype: self._obj,
-            '__set__': _field_prop_no_set,  
-            '_set_enum_class': lambda self, t: setattr(self._obj,'_enum_class',t)                     
-        }       
-        our_field_prop_clss = type('EnumFieldProperty',(), our_field_prop_dict)        
-
-        # remove fields
-        fields = d.pop('fields')  
-
-        #convert zipped object
-        if isinstance(fields,zip):
-          fields = dict(fields)
-            
-        for n in fields:           
-            if not isinstance(n,str):
-                raise MetaEnum.EnumError( 'Enum names must be strings' ) 
-            # create an EnumField instance for each name
-            obj = our_field_clss()  
-            obj._name = n             
-            if isinstance(fields, Mapping):  
-                # attach a val if fields provides a mapping to one                       
-                obj._val = fields[n]
-                if not hasattr( obj._val, '__str__'):
-                     raise MetaEnum.EnumError( 'Enum value must define __str__') 
-            else:
-                obj._val = None 
-            # bind stateful descriptors of same object in metaclass and class                
-            setattr(cls,n, our_field_prop_clss( obj ) )                     
-            d[n] = our_field_prop_clss( obj ) 
-
-        # create name/val properties for each field
-        our_field_clss.name = property( lambda self : self._name )
-        our_field_clss.val = property( lambda self : self._val )                         
-
-        # no need to instantiate the class
-        def _no_init(self,*val): 
-            raise MetaEnum.EnumError('Enum ' + name + ' can not be instantiated')
-        d['__init__'] = _no_init    
-    
-        # return an iter of the EnumFields to support 'in' built-in
-        def _iter(cls): 
-            return iter([ getattr(cls,f) for f in dir(cls) 
-                          if isinstance(getattr(cls,f), our_field_clss) ])
-        d['_iter'] = classmethod(_iter)   
-
-        # cleanup metaclass namespace if we can
-        def _del(c):         
-          for f in dir(c):
-              if isinstance(getattr(c,f), our_field_clss):
-                  delattr(cls,f)
-        d['_del'] = classmethod(_del)
-
-        if isinstance(fields, Mapping):  
-            # reattach a reverse lookup for convenience
-            d['val_dict'] = { fields[k]:k for k in fields }
-        
-        # the finished class object
-        clss = super(MetaEnum,cls).__new__(cls,name,bases,d)
->>>>>>> 222b1128
 
   def __new__(cls,name,bases,d):
     from collections import Mapping       
@@ -177,6 +89,10 @@
     # remove fields
     fields = d.pop('fields')  
 
+    #convert zipped object
+    if isinstance(fields,zip):
+      fields = dict(fields)
+
     for n in fields:       
       if not isinstance(n,str):
         raise MetaEnum.EnumError( 'Enum names must be strings' ) 
@@ -216,8 +132,9 @@
           delattr(cls,f)
     d['_del'] = classmethod(_del)
 
-    # reattach a reverse lookup for convenience
-    d['val_dict'] = { fields[k]:k for k in fields }
+    if isinstance(fields, Mapping):  
+      # reattach a reverse lookup for convenience
+      d['val_dict'] = { fields[k]:k for k in fields }
       
     # the finished class object
     clss = super(MetaEnum,cls).__new__(cls,name,bases,d)
