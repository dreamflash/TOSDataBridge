--- conflicted
+++ resolved
@@ -15,15 +15,10 @@
 #   <http://www.gnu.org/licenses/>.
 
 
-<<<<<<< HEAD
+
 from _tosdb import * 
-
-=======
-# _tosdb is how we deal with C++ header defined consts, those exported from the
-# back-end libs, and '#define' compile-time consts necessary for C compatibility
-from _tosdb import *  # also allows us to migrate away from ctypes when necessary
 from .meta_enum import MetaEnum 
->>>>>>> 222b1128
+
 import sys as _sys
 from collections import namedtuple as _namedtuple
 from abc import ABCMeta as _ABCMeta, abstractmethod as _abstractmethod
