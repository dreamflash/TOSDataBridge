# Copyright (C) 2014 Jonathon Ogden     < jeog.dev@gmail.com >
#
#   This program is free software: you can redistribute it and/or modify
#   it under the terms of the GNU General Public License as published by
#   the Free Software Foundation, either version 3 of the License, or
#   (at your option) any later version.
#
#   This program is distributed in the hope that it will be useful,
#   but WITHOUT ANY WARRANTY; without even the implied warranty of
#   MERCHANTABILITY or FITNESS FOR A PARTICULAR PURPOSE.
#   See the GNU General Public License for more details.
#
#   You should have received a copy of the GNU General Public License,
#   'LICENSE.txt', along with this program.  If not, see 
#   <http://www.gnu.org/licenses/>.

"""tosdb_virtual.py :  Provides a thin virtualization layer over UDP so users
on other (particularly non-Windows) systems can access the same 'block'
interface.

Method calls are serialized and sent over a phsyical/virtual network to a
windows machine running the core implemenataion, passing returned values back.
From the users perspective VTOS_DataBlock is the same as TOS_DataBlock.

Those running Windows in a virtual machine can abstract away nearly
all the (unfortunately necessary) non-portable parts of the core
implementation with limited bandwith issues.*

* obviously the added virtualization layer will affect performance

Please refer to README.html for an explanation of the underlying library.
Please refer to PythonTutorial.html in /python/docs for a step-by-step 
walk-through.

"""

### deal with global consts better, so we can import directly to here


from threading import Thread
from tosdbX import *
import socket

class VTOS_DataServer( Thread ):

    def __init__(self, address, create_callback, destroy_callback, call_callback):
        super().__init__()
        self._my_addr = address
        self._create_callback = create_callback
        self._destroy_callback = destroy_callback
        self._call_callback = call_callback
        self._rflag = False
        self._my_sock = socket.socket( socket.AF_INET, socket.SOCK_DGRAM )
        self._my_sock.bind( address )

    def stop(self):
        self._rflag = False
        self._my_sock.close()

    def run(self):
        self._rflag = True
        # need a more active way to break out, poll more often !
        while self._rflag:           
            dat, addr = self._my_sock.recvfrom( virtual_MAX_REQ_SIZE )
            if not dat:
                continue
            print(dat) #DEBUG#
            args = dat.strip().split(b' ')
            msg_t = args[0].decode()
            ret_b = virtual_FAIL.encode()
            if msg_t == virtual_CREATE:
                upargs = pickle.loads(args[1])                
                cargs = [ virtual_TYPE_ATTR[t](v) for t,v in upargs ]
                print('create upargs', upargs)
                ret = self._create_callback( *cargs )
                if ret:
                    ret_b = (virtual_SUCCESS + ' ').encode() + ret                                                                   
            elif msg_t == virtual_CALL:
                if len(args) > 3:              
                    upargs = pickle.loads(args[3])
                    cargs = [ virtual_TYPE_ATTR[t](v) for t,v in upargs ]
                    print('call upargs', upargs)
                    ret = self._call_callback( args[1].decode(),
                                               args[2].decode(), *cargs)
                else:
                    ret = self._call_callback( args[1].decode(),
                                               args[2].decode() )                        
                if ret:
                    ret_b = virtual_SUCCESS.encode()
                    if type(ret) != bool:
                        if ret[1]: #namedtuple special case
                            ret_b = virtual_SUCCESS_NT.encode() \
                                    + b' ' + dumpnamedtuple(ret[0])
                        else:
                            ret_b += b' ' + pickle.dumps(ret[0])                        
            elif msg_t == virtual_DESTROY:
                if self._virtual_destroy_callback( args[1].decode() ):
                    ret_b = virtual_SUCCESS.encode()                           
            
            self._my_sock.sendto( ret_b, addr ) 
            
                 
       
class VTOS_DataBlock:
    """ The main object for storing TOS data. (VIRTUAL)   

    address: the adddress of the actual implementation
    size: how much historical data to save
    date_time: should block include date-time stamp with each data-point?
    timeout: how long to wait for responses from TOS-DDE server 

    Please review the attached README.html for details.
    """

    # check that address is 2-tuple
    def __init__( self, address, size = 1000, date_time = False,
                  timeout = DEF_TIMEOUT ):
        self._my_addr = address
        self._my_sock = socket.socket( socket.AF_INET, socket.SOCK_DGRAM )
<<<<<<< HEAD
        self._name = self._call( virtual_CREATE, '__init__',
                                 ('i',size), ('b',date_time), ('i',timeout) )
=======
        self._call( virtual_CREATE, '__init__', ('i',size), ('b',date_time),
                    ('i',timeout) ) 
>>>>>>> 6628d018
        
    def __del__( self ):
        try:
            if self._call( virtual_DESTROY ):
                self._my_sock.close()
        except TOSDB_Error as e:
            print( e.args[0] )          

    def __str__( self ):
        return self._call( virtual_CALL, '__str__' )    

    #
    # probably should hide these 'private' methods, but keep for convenience
    #
    def _valid_item( self, item ):
        try:
            self._call( virtual_CALL, '_valid_item', ('s',item) )
        except TOSDB_Error as e:
            raise TOSDB_Error( item + " not found")

    def _valid_topic( self, topic ):
        try:
            self._call( virtual_CALL, '_valid_topic', ('s',topic) )
        except TOSDB_Error as e:
            raise TOSDB_Error( topic + " not found")

    def _item_count( self ):
        return self._call( virtual_CALL, '_item_count' )

    def _topic_count( self ):
        return self._call( virtual_CALL, '_topic_count' )

    def info(self):
        """ Returns a more readable dict of info about the underlying block """
        return self._call( virtual_CALL, 'info' )
    
    def get_block_size( self ):
        """ Returns the amount of historical data stored in the block """
        return self._call( virtual_CALL, 'get_block_size' )
    
    def set_block_size( self, sz ):
        """ Changes the amount of historical data stored in the block """
        self._call( virtual_CALL, 'set_block_size', ('i',sz) )
            
    def stream_occupancy( self, item, topic ):
        return self._call( virtual_CALL, 'stream_occupancy', ('s',item),
                           ('s',topic) )
    
    def items( self, str_max = MAX_STR_SZ ):
        """ Returns the items currently in the block (and not pre-cached).
        
        str_max: the maximum length of item strings returned
        returns -> list of strings 
        """
        return self._call( virtual_CALL, 'items', ('i',str_max) )          
              
    def topics( self,  str_max = MAX_STR_SZ ):
        """ Returns the topics currently in the block (and not pre-cached).
        
        str_max: the maximum length of topic strings returned  
        returns -> list of strings 
        """
        return self._call( virtual_CALL, 'topics', ('i',str_max) ) 
      
    
    def add_items( self, *items ):
        """ Add items ( ex. 'IBM', 'SPY' ) to the block.

        NOTE: if there are no topics currently in the block, these items will 
        be pre-cached and appear not to exist, until a valid topic is added.

        *items: any numer of item strings
        """               
        self._call( virtual_CALL, 'add_items', *zip('s'*len(items), items) )
       

    def add_topics( self, *topics ):
        """ Add topics ( ex. 'LAST', 'ASK' ) to the block.

        NOTE: if there are no items currently in the block, these topics will 
        be pre-cached and appear not to exist, until a valid item is added.

        *topics: any numer of topic strings
        """               
        self._call( virtual_CALL, 'add_topics', *zip('s'*len(topics), topics) )

    def remove_items( self, *items ):
        """ Remove items ( ex. 'IBM', 'SPY' ) from the block.

        NOTE: if there this call removes all items from the block the 
        remaining topics will be pre-cached and appear not to exist, until 
        a valid item is re-added.

        *items: any numer of item strings
        """
        self._call( virtual_CALL, 'remove_items', *zip('s'*len(items), items) )

    def remove_topics( self, *topics ):
        """ Remove topics ( ex. 'LAST', 'ASK' ) from the block.

        NOTE: if there this call removes all topics from the block the 
        remaining items will be pre-cached and appear not to exist, until 
        a valid topic is re-added.

        *topics: any numer of topic strings
        """
        self._call( virtual_CALL, 'remove_topics', *zip('s'*len(topics), topics) )
        
    def get( self, item, topic, date_time = False, indx = 0, 
             check_indx = True, data_str_max = STR_DATA_SZ ):
        """ Return a single data-point from the data-stream
        
        item: any item string in the block
        topic: any topic string in the block
        date_time: (True/False) attempt to retrieve a TOS_DateTime object   
        indx: index of data-points [0 to block_size), [-block_size to -1]
        check_indx: throw if datum doesn't exist at that particular index
        data_str_max: the maximum size of string data returned
        """
        return self._call( virtual_CALL, 'get', ('s',item), ('s',topic),
                           ('b',date_time), ('i',indx), ('b',check_indx),
                           ('i', data_str_max) )

    def stream_snapshot( self, item, topic, date_time = False, 
                         end = -1, beg = 0, smart_size = True, 
                         data_str_max = STR_DATA_SZ ):
        """ Return multiple data-points(a snapshot) from the data-stream
        
        item: any item string in the block
        topic: any topic string in the block
        date_time: (True/False) attempt to retrieve a TOS_DateTime object              
        end: index of least recent data-point ( end of the snapshot )
        beg: index of most recent data-point ( beginning of the snapshot )        
        smart_size: limits amount of returned data by data-stream's occupancy
        data_str_max: the maximum length of string data returned

        if date_time is True: returns-> list of 2tuple
        else: returns -> list              
        """
        return self._call( virtual_CALL, 'stream_snapshot', ('s',item),
                           ('s',topic), ('b',date_time), ('i',end), ('i',beg),
                           ('b',smart_size), ('i', data_str_max) )

    def item_frame( self, topic, date_time = False, labels = True, 
                    data_str_max = STR_DATA_SZ,
                    label_str_max = MAX_STR_SZ ):
        """ Return all the most recent item values for a particular topic.

        topic: any topic string in the block
        date_time: (True/False) attempt to retrieve a TOS_DateTime object       
        labels: (True/False) pull the item labels with the values 
        data_str_max: the maximum length of string data returned
        label_str_max: the maximum length of item label strings returned

        if labels and date_time are True: returns-> namedtuple of 2tuple
        if labels is True: returns -> namedtuple
        if date_time is True: returns -> list of 2tuple
        else returns-> list
        """
        return self._call( virtual_CALL, 'item_frame', ('s',topic),
                           ('b',date_time), ('b',labels), ('i', data_str_max),
                           ('i', label_str_max) )   

    def topic_frame( self, item, date_time = False, labels = True, 
                     data_str_max = STR_DATA_SZ,
                     label_str_max = MAX_STR_SZ ):
        """ Return all the most recent topic values for a particular item:
  
        item: any item string in the block
        date_time: (True/False) attempt to retrieve a TOS_DateTime object       
        labels: (True/False) pull the topic labels with the values 
        data_str_max: the maximum length of string data returned
        label_str_max: the maximum length of topic label strings returned

        if labels and date_time are True: returns-> namedtuple of 2tuple
        if labels is True: returns -> namedtuple
        if date_time is True: returns -> list of 2tuple
        else returns-> list
        """
        return self._call( virtual_CALL, 'topic_frame', ('s',item),
                           ('b',date_time), ('b',labels), ('i', data_str_max),
                           ('i', label_str_max) )

    def total_frame( self, date_time = False, labels = True, 
                     data_str_max = STR_DATA_SZ,
                     label_str_max = MAX_STR_SZ ):
        """ Return a matrix of the most recent values:  
        
        date_time: (True/False) attempt to retrieve a TOS_DateTime object        
        labels: (True/False) pull the item and topic labels with the values 
        data_str_max: the maximum length of string data returned
        label_str_max: the maximum length of label strings returned
        
        if labels and date_time are True: returns-> dict of namedtuple of 2tuple
        if labels is True: returns -> dict of namedtuple
        if date_time is True: returns -> list of 2tuple
        else returns-> list
        """
        return self._call( virtual_CALL, 'total_frame', ('b',date_time),
                           ('b',labels), ('i', data_str_max),
                           ('i', label_str_max) )

    #
    ### 'client'-side virtualization layer implementation
    #
    def _call( self, virt_type, method='', *arg_buffer ):
        req_b = b''
        if virt_type == virtual_CREATE:
            req_b = virtual_CREATE.encode() + (b' ' + pickle.dumps(arg_buffer))
        elif virt_type == virtual_CALL:
            req_b = (virtual_CALL + ' ' + self._name + ' ' + method).encode()
            if arg_buffer:
                req_b += (b' ' + pickle.dumps(arg_buffer))
        elif virt_type == virtual_DESTROY:
            req_b = (virtual_CREATE + ' ' + self._name).encode()
        else:
            raise TOSDB_Error( "Type Error: virt_type" )        
        c = self._my_sock.sendto( req_b, self._my_addr )
        if c == 0:
            raise TOSDB_Error("_call -> sendto() failed")
        else:
            ret_b = self._my_sock.recv( 1000 )
            print(ret_b)
            # hold off on decode til we un-pickle 
            args = ret_b.strip().split(b' ')
            status = args[0].decode()
            if status == virtual_FAIL:
                raise TOSDB_Error( "underlying block returned failure status: " +
                                    args[1].decode(),
                                   "virt_type: " + str(virt_type),
                                   "method_or_name: " + str(method_or_name),
                                   "arg_buffer: " + str(arg_buffer) )
            else:
                if virt_type == virtual_CREATE:
                    return args[1].decode()
                elif virt_type == virtual_CALL and len(args) > 1:
                    if status == virtual_SUCCESS_NT:
                        return loadnamedtuple( args[1] )
                    else:
                        return pickle.loads( args[1] )
                elif virt_type == virtual_DESTROY:
                    return True
                
                <|MERGE_RESOLUTION|>--- conflicted
+++ resolved
@@ -117,13 +117,9 @@
                   timeout = DEF_TIMEOUT ):
         self._my_addr = address
         self._my_sock = socket.socket( socket.AF_INET, socket.SOCK_DGRAM )
-<<<<<<< HEAD
         self._name = self._call( virtual_CREATE, '__init__',
                                  ('i',size), ('b',date_time), ('i',timeout) )
-=======
-        self._call( virtual_CREATE, '__init__', ('i',size), ('b',date_time),
-                    ('i',timeout) ) 
->>>>>>> 6628d018
+
         
     def __del__( self ):
         try:
